--- conflicted
+++ resolved
@@ -1,52 +1,36 @@
-import { workflowRegistry } from '@/lib/workflow-registry';
-
-// Auto-sync templates in development
-if (process.env.NODE_ENV === 'development') {
-  import('@/lib/sync-templates').then(({ syncTemplates }) => {
-    syncTemplates().catch(console.error);
-  });
-}
-
-// Legacy exports for backward compatibility
-export { generateReportSchedule } from "./generate-daily-report/function";
-export { randomTextLoopWorkflow } from "./random-text-loop/function";
-export { postToSlackWorkflow } from "./post-to-slack/function";
-export { scrapeWebsiteWorkflow } from "./scrape-website/function";
-export { sendOutlookEmailWorkflow } from "./send-outlook-email/function";
-export { workflowStatusHandler } from "./system/workflow-status-handler";
-export { automationMetricsAggregation, manualMetricsAggregation } from "./automation-metrics-aggregation";
-export { 
+// Array of all workflow functions for easy registration
+import { generateReportSchedule } from "./generate-daily-report/function";
+import { randomTextLoopWorkflow } from "./random-text-loop/function";
+import { postToSlackWorkflow } from "./post-to-slack/function";
+import { scrapeWebsiteWorkflow } from "./scrape-website/function";
+import { sendOutlookEmailWorkflow } from "./send-outlook-email/function";
+import { workflowStatusHandler } from "./system/workflow-status-handler";
+import { automationMetricsAggregation, manualMetricsAggregation } from "./automation-metrics-aggregation";
+import { 
   serviceRequestStatusHandler, 
   serviceRequestCreatedHandler, 
   automationMetricsUpdatedHandler 
 } from "./service-request-handler";
 
-<<<<<<< HEAD
-// Dynamic function discovery
-let cachedFunctions: any[] | null = null;
-=======
-// Auto-sync templates in development
-if (process.env.NODE_ENV === 'development') {
-  const { syncTemplates } = await import('@/lib/sync-templates');
-  await syncTemplates().catch(console.error);
-}
->>>>>>> 15432aa3
+export const workflowFunctions = [
+    generateReportSchedule,
+    randomTextLoopWorkflow,
+    postToSlackWorkflow,
+    scrapeWebsiteWorkflow,
+    sendOutlookEmailWorkflow
+];
 
-export async function getAllFunctions(): Promise<any[]> {
-  if (cachedFunctions) {
-    return cachedFunctions;
-  }
+export const systemFunctions = [
+    workflowStatusHandler,
+    automationMetricsAggregation,
+    manualMetricsAggregation,
+    serviceRequestStatusHandler,
+    serviceRequestCreatedHandler,
+    automationMetricsUpdatedHandler,
+];
 
-  cachedFunctions = await workflowRegistry.getAllFunctions();
-  console.log(`Discovered ${cachedFunctions.length} workflow functions`);
-  
-  return cachedFunctions;
-}
 
-// For immediate use (will be populated on first call)
-export const allFunctions: any[] = [];
-
-// Initialize on module load
-getAllFunctions().then((functions) => {
-  allFunctions.push(...functions);
-}).catch(console.error);+export const allFunctions = [
+    ...workflowFunctions,
+    ...systemFunctions,
+];