import got, { Got, Options, OptionsOfJSONResponseBody, Response, BeforeRequestHook, AfterResponseHook, BeforeErrorHook } from 'got';
import type { Provider } from '../types/providers.js';
import type { CredentialSecret } from '@duramation/shared/types';
import { validateCredentials } from '../validation/credential-schemas.js';
import { readFileSync } from 'fs';
import { fileURLToPath } from 'url';
import { dirname, join } from 'path';

// Get package version dynamically
const __filename = fileURLToPath(import.meta.url);
const __dirname = dirname(__filename);
let packageVersion = '1.0.0';
try {
  const packageJson = JSON.parse(
    readFileSync(join(__dirname, '../../package.json'), 'utf-8')
  );
  packageVersion = packageJson.version;
} catch {
  // Fallback to default version if package.json can't be read
}

/**
 * Configuration options for HTTP client
 */
export interface HttpClientConfig {
  /** Base URL for all requests */
  baseUrl?: string;
  /** Request timeout in milliseconds (default: 30000) */
  timeout?: number;
  /** Number of retry attempts (default: 3) */
  retries?: number;
  /** Custom headers to include in all requests */
  headers?: Record<string, string>;
  /** Got hooks for request/response lifecycle */
  hooks?: {
    beforeRequest?: BeforeRequestHook[];
    afterResponse?: AfterResponseHook[];
    beforeError?: BeforeErrorHook[];
  };
}

/**
 * Configuration for authenticated HTTP client
 */
export interface AuthenticatedHttpClientConfig extends HttpClientConfig {
  /** Provider type (GOOGLE, SLACK, etc.) */
  provider: Provider;
  /** Provider credentials (OAuth tokens or API keys) */
  credentials: CredentialSecret;
}

/**
 * Base HTTP client factory using Got
 * 
 * Creates a configured Got instance with:
 * - Automatic JSON parsing
 * - Retry logic for transient failures
 * - Request/response logging (when HTTP_CLIENT_LOG=1)
 * - Custom User-Agent header
 * 
 * @param config - Client configuration options
 * @returns Configured Got instance
 * 
 * @example
 * ```typescript
 * const client = createHttpClient({
 *   baseUrl: 'https://api.example.com',
 *   timeout: 5000,
 *   retries: 2
 * });
 * ```
 */
export function createHttpClient(config: HttpClientConfig = {}): Got {
  const {
    baseUrl,
    timeout = 30000,
    retries = 3,
    headers = {},
    hooks = {}
  } = config;

  return got.extend({
    prefixUrl: baseUrl,
    timeout: {
      request: timeout
    },
    retry: {
      limit: retries,
      methods: ['GET', 'POST', 'PUT', 'DELETE'],
      statusCodes: [408, 413, 429, 500, 502, 503, 504, 521, 522, 524]
    },
    headers: {
      'User-Agent': `Duramation/${packageVersion}`,
      'Accept': 'application/json',
      ...headers
    },
    hooks: {
      beforeRequest: [
        (options) => {
          // Optional request logging (enable with HTTP_CLIENT_LOG=1)
          if (process.env.HTTP_CLIENT_LOG === '1') {
            const url = String(options.url ?? '');
            // Strip query params to avoid logging sensitive data
            console.log(`[HTTP] ${options.method} ${url.split('?')[0]}`);
          }
        },
        ...(hooks.beforeRequest || [])
      ],
      afterResponse: [
        (response) => {
          // Optional response logging (enable with HTTP_CLIENT_LOG=1)
          if (process.env.HTTP_CLIENT_LOG === '1') {
            console.log(`[HTTP] ${response.statusCode} ${response.request.options.method} ${response.request.requestUrl}`);
          }
          return response;
        },
        ...(hooks.afterResponse || [])
      ],
      beforeError: [
        (error) => {
          // Log minimal metadata to avoid leaking sensitive data
          const metadata: Record<string, any> = {};
          if (error.request) {
            metadata.url = error.request.requestUrl;
            metadata.method = error.request.options?.method;
          }
          if (error.response) {
            metadata.statusCode = error.response.statusCode;
          }
          console.error(`[HTTP Error] ${error.message}`, metadata);
          return error;
        },
        ...(hooks.beforeError || [])
      ]
    },
    responseType: 'json'
  });
}

/**
 * Create an authenticated HTTP client for a specific provider
 * @throws {z.ZodError} If credentials are invalid
 */
export function createAuthenticatedHttpClient(config: AuthenticatedHttpClientConfig): Got {
  const { provider, credentials, ...httpConfig } = config;
  
  // Validate credentials before creating client
  validateCredentials(provider, credentials);
  
  // Get provider-specific authentication headers
  const authHeaders = getAuthHeaders(provider, credentials);
  
  return createHttpClient({
    ...httpConfig,
    headers: {
      ...httpConfig.headers,
      ...authHeaders
    }
  });
}

/**
 * Get authentication headers for a provider
 */
function getAuthHeaders(provider: Provider, credentials: CredentialSecret): Record<string, string> {
  switch (provider) {
    case 'GOOGLE':
      if ('accessToken' in credentials) {
        return {
          'Authorization': `Bearer ${credentials.accessToken}`
        };
      }
      break;
      
    case 'SLACK':
      if ('accessToken' in credentials) {
        return {
          'Authorization': `Bearer ${credentials.accessToken}`
        };
      }
      break;
      
    case 'MICROSOFT':
      if ('accessToken' in credentials) {
        return {
          'Authorization': `Bearer ${credentials.accessToken}`
        };
      }
      break;
      
    case 'FIRECRAWL':
      if ('apiKey' in credentials) {
        return {
          'Authorization': `Bearer ${credentials.apiKey}`
        };
      }
      break;
      
    case 'HUBSPOT':
      if ('accessToken' in credentials) {
        return {
          'Authorization': `Bearer ${credentials.accessToken}`
        };
      }
      break;
      
    default:
      // For custom providers, try to use API key or OAuth token
      if ('apiKey' in credentials) {
        return {
          'Authorization': `Bearer ${credentials.apiKey}`
        };
      } else if ('accessToken' in credentials) {
        return {
          'Authorization': `Bearer ${credentials.accessToken}`
        };
      }
  }
  
  return {};
}

/**
 * Provider-specific HTTP client factories
 * 
 * Pre-configured clients for each supported provider with:
 * - Correct base URL
 * - Authentication headers
 * - Provider-specific defaults
 * 
 * @example
 * ```typescript
 * // Google Sheets API
 * const googleClient = providerClients.google({ accessToken: 'token' });
 * const sheets = await googleClient.get('sheets/v4/spreadsheets/ID').json();
 * 
 * // Slack API
 * const slackClient = providerClients.slack({ accessToken: 'xoxb-token' });
<<<<<<< HEAD
 * await slackClient.post('api/chat.postMessage', { 
=======
 * await slackClient.post('chat.postMessage', { 
>>>>>>> 15432aa3
 *   json: { channel: 'general', text: 'Hello!' }
 * });
 * ```
 */
export const providerClients = {
  google: (credentials: CredentialSecret) => createAuthenticatedHttpClient({
    provider: 'GOOGLE',
    credentials,
    baseUrl: 'https://www.googleapis.com'
  }),
  
  slack: (credentials: CredentialSecret) => createAuthenticatedHttpClient({
    provider: 'SLACK',
    credentials,
    baseUrl: 'https://slack.com/api'
  }),
  
  microsoft: (credentials: CredentialSecret) => createAuthenticatedHttpClient({
    provider: 'MICROSOFT',
    credentials,
    baseUrl: 'https://graph.microsoft.com/v1.0'
  }),
  
  firecrawl: (credentials: CredentialSecret) => createAuthenticatedHttpClient({
    provider: 'FIRECRAWL',
    credentials,
    baseUrl: 'https://api.firecrawl.dev'
  }),
  
  hubspot: (credentials: CredentialSecret) => createAuthenticatedHttpClient({
    provider: 'HUBSPOT',
    credentials,
    baseUrl: 'https://api.hubapi.com'
  })
};

/**
 * Generic HTTP client for non-authenticated requests
 */
export const httpClient = createHttpClient();



/**
 * Utility class for common API request patterns
 * 
 * Provides convenient methods for HTTP operations with automatic
 * JSON handling and response body extraction.
 * 
 * @example
 * ```typescript
 * const api = new ApiClient(createHttpClient({ baseUrl: 'https://api.example.com' }));
 * 
 * // GET request
 * const user = await api.get('users/123');
 * 
 * // POST request
 * const newUser = await api.post('users', { name: 'John', email: 'john@example.com' });
 * 
 * // PUT request
 * const updated = await api.put('users/123', { name: 'Jane' });
 * 
 * // DELETE request
 * await api.delete('users/123');
 * ```
 */
export class ApiClient {
  constructor(private client: Got) {}
  
  /**
   * Perform GET request
   * @param url - Request URL (relative to baseUrl if configured)
   * @param options - Got request options
   * @returns Response body
   */
  async get<T = any>(url: string, options?: Partial<Options>): Promise<T> {
    const response = await this.client.get(url, options) as Response<T>;
    return response.body;
  }
  
  /**
   * Perform POST request
   * @param url - Request URL
   * @param data - Request body (will be JSON stringified)
   * @param options - Got request options
   * @returns Response body
   */
  async post<T = any>(url: string, data?: any, options?: Partial<OptionsOfJSONResponseBody>): Promise<T> {
    const requestOptions: Partial<OptionsOfJSONResponseBody> = {
      ...options
    };
    
    if (data !== undefined) {
      if (options?.body) {
        requestOptions.body = options.body;
      } else {
        requestOptions.json = data;
      }
    }
    
    const response = await this.client.post(url, requestOptions) as Response<T>;
    return response.body;
  }
  
  /**
   * Perform PUT request
   * @param url - Request URL
   * @param data - Request body (will be JSON stringified)
   * @param options - Got request options
   * @returns Response body
   */
  async put<T = any>(url: string, data?: any, options?: Partial<OptionsOfJSONResponseBody>): Promise<T> {
    const requestOptions: Partial<OptionsOfJSONResponseBody> = {
      ...options
    };
    
    if (data !== undefined) {
      if (options?.body) {
        requestOptions.body = options.body;
      } else {
        requestOptions.json = data;
      }
    }
    
    const response = await this.client.put(url, requestOptions) as Response<T>;
    return response.body;
  }
  
  /**
   * Perform DELETE request
   * @param url - Request URL
   * @param options - Got request options
   * @returns Response body
   */
  async delete<T = any>(url: string, options?: Partial<Options>): Promise<T> {
    const response = await this.client.delete(url, options) as Response<T>;
    return response.body;
  }
  
  /**
   * Perform PATCH request
   * @param url - Request URL
   * @param data - Request body (will be JSON stringified)
   * @param options - Got request options
   * @returns Response body
   */
  async patch<T = any>(url: string, data?: any, options?: Partial<OptionsOfJSONResponseBody>): Promise<T> {
    const requestOptions: Partial<OptionsOfJSONResponseBody> = {
      ...options
    };
    
    if (data !== undefined) {
      if (options?.body) {
        requestOptions.body = options.body;
      } else {
        requestOptions.json = data;
      }
    }
    
    const response = await this.client.patch(url, requestOptions) as Response<T>;
    return response.body;
  }
}

/**
 * Default API client instance for convenience
 */
export const api = new ApiClient(httpClient);<|MERGE_RESOLUTION|>--- conflicted
+++ resolved
@@ -236,11 +236,7 @@
  * 
  * // Slack API
  * const slackClient = providerClients.slack({ accessToken: 'xoxb-token' });
-<<<<<<< HEAD
- * await slackClient.post('api/chat.postMessage', { 
-=======
  * await slackClient.post('chat.postMessage', { 
->>>>>>> 15432aa3
  *   json: { channel: 'general', text: 'Hello!' }
  * });
  * ```
